#!/usr/bin/perl

use lib '..';

use strict;
use warnings;

use Data::Dumper qw(Dumper);
use PVE::Storage;
use PVE::Cluster;
use PVE::Tools qw(run_command);
use Cwd;
$Data::Dumper::Sortkeys = 1;

my $verbose = undef;

my $storagename = "zfstank99";
my $subvol = 'regressiontest';
my $mountpoint = "${subvol}_mnt";

#volsize in GB
my $volsize = 1;
my $vmdisk = "vm-102-disk-1";
my $vmbase = "base-100-disk-1";
my $vmlinked = "vm-101-disk-1";
my $ctdisk = "subvol-202-disk-1";
my $ctbase = "basevol-200-disk-1";
my $ctlinked = "subvol-201-disk-1";

my $basesnap = '@__base__';
my $tests = {};

#create zfs subvol for testing
my $pool = undef;
my $zpath = undef;
my $cfg = undef;
my $scfg = undef;
my $count = 0;
my $testnum = 19;
my $end_test = $testnum;
my $start_test = 1;

if (@ARGV == 2) {
    $end_test = $ARGV[1];
    $start_test = $ARGV[0];
} elsif (@ARGV == 1) {
    $start_test = $ARGV[0];
    $end_test = $ARGV[0];
}

my $test19 = sub {

    print "\nrun test19 \"path\"\n";

    my @res;
    my $fail = 0;
    eval {
        @res = PVE::Storage::path($cfg, "$storagename:$vmdisk");
        if ($res[0] ne "\/dev\/zvol\/regressiontest\/$vmdisk") {
            $count++;
            $fail = 1;
            warn
                "Test 19 a: path is not correct: expected \'\/dev\/zvol\/regressiontest\/$vmdisk'\  get \'$res[0]\'";
        }
        if ($res[1] ne "102") {
            if (!$fail) {
                $count++;
                $fail = 1;
            }
            warn "Test 19 a: owner is not correct: expected \'102\'  get \'$res[1]\'";
        }
        if ($res[2] ne "images") {
            if (!$fail) {
                $count++;
                $fail = 1;
            }
            warn "Test 19 a: owner is not correct: expected \'images\'  get \'$res[2]\'";
        }
    };
    if ($@) {
        $count++;
        warn "Test 19 a: $@";
    }

    @res = undef;
    $fail = 0;
    eval {
        @res = PVE::Storage::path($cfg, "$storagename:$vmbase");
        if ($res[0] ne "\/dev\/zvol\/regressiontest\/$vmbase") {
            $count++;
            $fail = 1;
            warn
                "Test 19 b: path is not correct: expected \'\/dev\/zvol\/regressiontest\/$vmbase'\  get \'$res[0]\'";
        }
        if ($res[1] ne "100") {
            if (!$fail) {
                $count++;
                $fail = 1;
            }
            warn "Test 19 b: owner is not correct: expected \'100\'  get \'$res[1]\'";
        }
        if ($res[2] ne "images") {
            if (!$fail) {
                $count++;
                $fail = 1;
            }
            warn "Test 19 b: owner is not correct: expected \'images\'  get \'$res[2]\'";
        }
    };
    if ($@) {
        $count++;
        warn "Test 19 b: $@";
    }

    @res = undef;
    $fail = 0;
    eval {
        @res = PVE::Storage::path($cfg, "$storagename:$vmbase\/$vmlinked");
        if ($res[0] ne "\/dev\/zvol\/regressiontest\/$vmlinked") {
            $count++;
            $fail = 1;
            warn
                "Test 19 c: path is not correct: expected \'\/dev\/zvol\/regressiontest\/$vmlinked'\  get \'$res[0]\'";
        }
        if ($res[1] ne "101") {
            if (!$fail) {
                $count++;
                $fail = 1;
            }
            warn "Test 19 c: owner is not correct: expected \'101\'  get \'$res[1]\'";
        }
        if ($res[2] ne "images") {
            if (!$fail) {
                $count++;
                $fail = 1;
            }
            warn "Test 19 c: owner is not correct: expected \'images\'  get \'$res[2]\'";
        }
    };
    if ($@) {
        $count++;
        warn "Test 19 c: $@";
    }

    @res = undef;
    $fail = 0;
    eval {
        @res = PVE::Storage::path($cfg, "$storagename:$ctdisk");
        if ($res[0] ne "\/$mountpoint\/$ctdisk") {
            $count++;
            $fail = 1;
            warn
                "Test 19 d: path is not correct: expected \'\/$mountpoint\/$ctdisk'\  get \'$res[0]\'";
        }
        if ($res[1] ne "202") {
            if (!$fail) {
                $count++;
                $fail = 1;
            }
            warn "Test 19 d: owner is not correct: expected \'202\'  get \'$res[1]\'";
        }
        if ($res[2] ne "images") {
            if (!$fail) {
                $count++;
                $fail = 1;
            }
            warn "Test 19 d: owner is not correct: expected \'images\'  get \'$res[2]\'";
        }
    };
    if ($@) {
        $count++;
        warn "Test 19 d: $@";
    }

    @res = undef;
    $fail = 0;
    eval {
        @res = PVE::Storage::path($cfg, "$storagename:$ctbase");
        if ($res[0] ne "\/$mountpoint\/$ctbase") {
            $count++;
            $fail = 1;
            warn
                "Test 19 e: path is not correct: expected \'\/$mountpoint\/$ctbase'\  get \'$res[0]\'";
        }
        if ($res[1] ne "200") {
            if (!$fail) {
                $count++;
                $fail = 1;
            }
            warn "Test 19 e: owner is not correct: expected \'200\'  get \'$res[1]\'";
        }
        if ($res[2] ne "images") {
            if (!$fail) {
                $count++;
                $fail = 1;
            }
            warn "Test 19 e: owner is not correct: expected \'images\'  get \'$res[2]\'";
        }
    };
    if ($@) {
        $count++;
        warn "Test 19 e: $@";
    }

    @res = undef;
    $fail = 0;
    eval {
        @res = PVE::Storage::path($cfg, "$storagename:$ctbase\/$ctlinked");
        if ($res[0] ne "\/$mountpoint\/$ctlinked") {
            $count++;
            $fail = 1;
            warn
                "Test 19 f: path is not correct: expected \'\/$mountpoint\/$ctlinked'\  get \'$res[0]\'";
        }
        if ($res[1] ne "201") {
            if (!$fail) {
                $count++;
                $fail = 1;
            }
            warn "Test 19 f: owner is not correct: expected \'201\'  get \'$res[1]\'";
        }
        if ($res[2] ne "images") {
            if (!$fail) {
                $count++;
                $fail = 1;
            }
            warn "Test 19 f: owner is not correct: expected \'images\'  get \'$res[2]\'";
        }
    };
    if ($@) {
        $count++;
        warn "Test 19 f: $@";
    }
};
$tests->{19} = $test19;

my $test18 = sub {

    print "\nrun test18 \"scan_zfs\"\n";
    my $res;

    eval {
        $res = PVE::Storage::scan_zfs($cfg, $storagename);

        my $exists = 0;
        foreach my $subvol (@$res) {
            if ($subvol->{pool} eq 'regressiontest') {
                $exists++;
            }
        }
        if (!$exists) {
            $count++;
            warn "Test 18 a: not pool";
        }
    };
    if ($@) {
        $count++;
        warn "Test 18 a: $@";
    }
    $res = undef;

    eval {
        $res = PVE::Storage::scan_zfs($cfg, $storagename);

        foreach my $subvol (@$res) {
            if ($subvol->{pool} eq 'zfspool/subvol') {
                $count++;
                warn "Test 18 b:";
            }
        }

        foreach my $subvol (@$res) {
            if ($subvol->{pool} eq 'zfspool/basevol') {
                $count++;
                warn "Test 18 c";
            }
        }
    };
    if ($@) {
        $count++;
        warn "Test 18 a: $@";
    }
};
$tests->{18} = $test18;

my $test17 = sub {

    print "\nrun test17 \"deactivate_storage\"\n";

    eval {
        PVE::Storage::activate_storage($cfg, $storagename);
        PVE::Storage::deactivate_storage($cfg, $storagename);
    };
    if ($@) {
        $count++;
        warn "Test 17 a: $@";
    }
};
$tests->{17} = $test17;

my $test16 = sub {

    print "\nrun test16 \"activate_storage\"\n";

    eval { PVE::Storage::activate_storage($cfg, $storagename); };
    if ($@) {
        $count++;
        warn "Test 16 a: $@";
    }
};
$tests->{16} = $test16;

my $test15 = sub {

    print "\nrun test15 \"template_list and vdisk_list\"\n";

    my $hash = Dumper {};

    my $res = Dumper PVE::Storage::template_list($cfg, $storagename, "vztmpl");
    if ($hash ne $res) {
        $count++;
        warn "Test 15 a failed\n";
    }
    $res = undef;

    $res = Dumper PVE::Storage::template_list($cfg, $storagename, "iso");
    if ($hash ne $res) {
        $count++;
        warn "Test 15 b failed\n";
    }
    $res = undef;

    $res = Dumper PVE::Storage::template_list($cfg, $storagename, "backup");
    if ($hash ne $res) {
        $count++;
        warn "Test 15 c failed\n";
    }
    $res = undef;

    $hash = Dumper {
        'zfstank99' => [
            {
                'parent' => undef,
                'volid' => 'zfstank99:base-100-disk-1',
                'name' => 'base-100-disk-1',
                'vmid' => '100',
                'size' => 1073741824,
                'format' => 'raw',
            },
        ],
    };

    $res = Dumper PVE::Storage::vdisk_list($cfg, $storagename, 100, ["$storagename:$vmbase"]);

    if ($hash ne $res) {
        $count++;
        warn "Test 15 d failed\n";
    }
    $res = undef;

    $hash = Dumper {
        'zfstank99' => [
            {
                'parent' => undef,
                'volid' => 'zfstank99:vm-102-disk-1',
                'name' => 'vm-102-disk-1',
                'vmid' => '102',
                'size' => 1073741824,
                'format' => 'raw',
            },
        ],
    };

    $res = Dumper PVE::Storage::vdisk_list($cfg, $storagename, 102, ["$storagename:$vmdisk"]);
    if ($hash ne $res) {
        $count++;
        warn "Test 15 e failed\n";
    }
    $res = undef;

    $hash = Dumper {
        'zfstank99' => [
            {
                'parent' => 'base-100-disk-1@__base__',
                'volid' => "$storagename:$vmbase\/$vmlinked",
                'name' => 'vm-101-disk-1',
                'vmid' => '101',
                'size' => 1073741824,
                'format' => 'raw',
            },
        ],
    };

    $res = Dumper PVE::Storage::vdisk_list($cfg, $storagename, 101,
        ["$storagename:$vmbase\/$vmlinked"]);
    if ($hash ne $res) {
        $count++;
        warn "Test 15 f failed\n";
    }
    $res = undef;

    $hash = Dumper {
        'zfstank99' => [
            {
                'parent' => undef,
                'volid' => 'zfstank99:basevol-200-disk-1',
                'name' => 'basevol-200-disk-1',
                'vmid' => '200',
                'size' => 1073741824,
                'format' => 'subvol',
            },
        ],
    };

    $res = Dumper PVE::Storage::vdisk_list($cfg, $storagename, 200, ["$storagename:$ctbase"]);
    if ($hash ne $res) {
        $count++;
        warn "Test 15 g failed\n";
    }
    $res = undef;

    $hash = Dumper {
        'zfstank99' => [
            {
                'parent' => undef,
                'volid' => 'zfstank99:subvol-202-disk-1',
                'name' => 'subvol-202-disk-1',
                'vmid' => '202',
                'size' => 1073741824,
                'format' => 'subvol',
            },
        ],
    };

    $res = Dumper PVE::Storage::vdisk_list($cfg, $storagename, 202, ["$storagename:$ctdisk"]);
    if ($hash ne $res) {
        $count++;
        warn "Test 15 h failed\n";
    }
    $res = undef;

    $hash = Dumper {
        'zfstank99' => [
            {
                'parent' => 'basevol-200-disk-1@__base__',
                'volid' => "$storagename:$ctbase\/$ctlinked",
                'name' => 'subvol-201-disk-1',
                'vmid' => '201',
                'size' => 1073741824,
                'format' => 'subvol',
            },
        ],
    };
    $res = Dumper PVE::Storage::vdisk_list($cfg, $storagename, 201,
        ["$storagename:$ctbase\/$ctlinked"]);
    if ($hash ne $res) {
        $count++;
        warn "Test 15 i failed\n";
    }
};
$tests->{15} = $test15;

my $test14 = sub {

    print "\nrun test14 \"vdisk_free\"\n";

    eval {
        PVE::Storage::vdisk_free($cfg, "$storagename:$vmdisk");

        eval {
            run_command("zfs list $zpath\/$vmdisk", outfunc => sub { }, errfunc => sub { });
        };
        if (!$@) {
            $count++;
            warn "Test14 a: vdisk still exists\n";
        }
    };
    if ($@) {
        $count++;
        warn "Test14 a: $@";
    }

    eval { PVE::Storage::vdisk_free($cfg, "$storagename:$vmbase"); };
    if (!$@) {
        $count++;
        warn "Test14 b: free vdisk should not work\n";
    }

    eval {
        PVE::Storage::vdisk_free($cfg, "$storagename:$vmbase\/$vmlinked");

        eval {
            run_command("zfs list $zpath\/$vmlinked", outfunc => sub { }, errfunc => sub { });
        };
        if (!$@) {
            $count++;
            warn "Test14 c: vdisk still exists\n";
        }
    };
    if ($@) {
        $count++;
        warn "Test14 c: $@";
    }

    eval {
        PVE::Storage::vdisk_free($cfg, "$storagename:$ctdisk");

        eval {
            run_command("zfs list $zpath\/$ctdisk", outfunc => sub { }, errfunc => sub { });
        };
        if (!$@) {
            $count++;
            warn "Test14 d: vdisk still exists\n";
        }
    };
    if ($@) {
        $count++;
        warn "Test14 d: $@";
    }

    eval { PVE::Storage::vdisk_free($cfg, "$storagename:$ctbase"); };
    if (!$@) {
        $count++;
        warn "Test14 e: free vdisk should not work\n";
    }

    eval {
        PVE::Storage::vdisk_free($cfg, "$storagename:$ctbase\/$ctlinked");

        eval {
            run_command("zfs list $zpath\/$ctlinked", outfunc => sub { }, errfunc => sub { });
        };
        if (!$@) {
            $count++;
            warn "Test14 f: vdisk still exists\n";
        }
    };
    if ($@) {
        $count++;
        warn "Test14 f: $@";
    }

    eval {
        PVE::Storage::vdisk_free($cfg, "$storagename:$vmbase");

        eval {
            run_command("zfs list $zpath\/$vmbase", outfunc => sub { }, errfunc => sub { });
        };
        if (!$@) {
            $count++;
            warn "Test14 g: vdisk still exists\n";
        }
    };
    if ($@) {
        $count++;
        warn "Test14 g: $@";
    }

    eval {
        PVE::Storage::vdisk_free($cfg, "$storagename:$ctbase");

        eval {
            run_command("zfs list $zpath\/$ctbase", outfunc => sub { }, errfunc => sub { });
        };
        if (!$@) {
            $count++;
            warn "Test14 h: vdisk still exists\n";
        }
    };
    if ($@) {
        $count++;
        warn "Test14 h: $@";
    }
};
$tests->{14} = $test14;

my $test13 = sub {

    print "\nrun test13 \"vdisk_alloc\"\n";

    eval {
        my $tmp_volid =
            PVE::Storage::vdisk_alloc($cfg, $storagename, "112", "raw", undef, 1024 * 1024);

        if ($tmp_volid ne "$storagename:vm-112-disk-0") {
            die "volname:$tmp_volid don't match\n";
        }
        eval {
            run_command(
                "zfs get -H volsize $zpath\/vm-112-disk-0",
                outfunc => sub {
                    my $tmp = shift;
                    if ($tmp !~ m/^$zpath\/vm-112-disk-0.*volsize.*1G.*$/) {
                        die "size don't match\n";
                    }
                },
            );
        };
        if ($@) {
            $count++;
            warn "Test13 a: $@";
        }
    };
    if ($@) {
        $count++;
        warn "Test13 a: $@";
    }

    eval {
        my $tmp_volid =
            PVE::Storage::vdisk_alloc($cfg, $storagename, "112", "raw", undef, 2048 * 1024);

        if ($tmp_volid ne "$storagename:vm-112-disk-1") {
            die "volname:$tmp_volid don't match\n";
        }
        eval {
            run_command(
                "zfs get -H volsize $zpath\/vm-112-disk-1",
                outfunc => sub {
                    my $tmp = shift;
                    if ($tmp !~ m/^$zpath\/vm-112-disk-1.*volsize.*2G.*$/) {
                        die "size don't match\n";
                    }
                },
            );
        };
        if ($@) {
            $count++;
            warn "Test13 b: $@";
        }
    };
    if ($@) {
        $count++;
        warn "Test13 b: $@";
    }

    eval {
        my $tmp_volid =
            PVE::Storage::vdisk_alloc($cfg, $storagename, "113", "subvol", undef, 1024 * 1024);

        if ($tmp_volid ne "$storagename:subvol-113-disk-0") {
            die "volname:$tmp_volid  don't match\n";
        }
        eval {
            run_command(
                "zfs get -H refquota $zpath\/subvol-113-disk-0",
                outfunc => sub {
                    my $tmp = shift;
                    if ($tmp !~ m/^$zpath\/subvol-113-disk-0.*refquota.*1G.*$/) {
                        die "size don't match\n";
                    }
                },
            );
        };
        if ($@) {
            $count++;
            warn "Test13 c: $@";
        }
    };
    if ($@) {
        $count++;
        warn "Test13 c: $@";
    }

    eval {
        my $tmp_volid =
            PVE::Storage::vdisk_alloc($cfg, $storagename, "113", "subvol", undef, 2048 * 1024);

        if ($tmp_volid ne "$storagename:subvol-113-disk-1") {
            die "volname:$tmp_volid  don't match\n";
        }
        eval {
            run_command(
                "zfs get -H refquota $zpath\/subvol-113-disk-1",
                outfunc => sub {
                    my $tmp = shift;
                    if ($tmp !~ m/^$zpath\/subvol-113-disk-1.*refquota.*G.*$/) {
                        die "size don't match\n";
                    }
                },
            );
        };
        if ($@) {
            $count++;
            warn "Test13 d: $@";
        }
    };
    if ($@) {
        $count++;
        warn "Test13 d: $@";
    }
};
$tests->{13} = $test13;

my $test12 = sub {

    print "\nrun test12 \"vdisk_create_base\"\n";

    eval {
        my $tmp_volid = PVE::Storage::vdisk_create_base($cfg, "$storagename:$vmdisk");

        if ($tmp_volid ne "$storagename:base-102-disk-1") {
            die;
        }
        eval {
            run_command("zfs list $zpath\/base-102-disk-1", outfunc => sub { });
        };
        if ($@) {
            $count++;
            warn "Test12 a: $@";
        }
    };
    if ($@) {
        $count++;
        warn "Test12 a: $@";
    }

    eval {
        my $tmp_volid = PVE::Storage::vdisk_create_base($cfg, "$storagename:$vmlinked");

        if ($tmp_volid ne "$storagename:base-101-disk-1") {
            die;
        }
        eval {
            run_command("zfs list $zpath\/base-101-disk-1", outfunc => sub { });
        };
        if ($@) {
            $count++;
            warn "Test12 b: $@";
        }
    };
    if ($@) {
        $count++;
        warn "Test12 b: $@";
    }

    eval {
        my $tmp_volid = PVE::Storage::vdisk_create_base($cfg, "$storagename:$ctdisk");

        if ($tmp_volid ne "$storagename:basevol-202-disk-1") {
            die;
        }
        eval {
            run_command("zfs list $zpath\/basevol-202-disk-1", outfunc => sub { });
        };
        if ($@) {
            $count++;
            warn "Test12 c: $@";
        }
    };
    if ($@) {
        $count++;
        warn "Test12 c: $@";
    }

    eval {
        my $tmp_volid = PVE::Storage::vdisk_create_base($cfg, "$storagename:$ctlinked");

        if ($tmp_volid ne "$storagename:basevol-201-disk-1") {
            die;
        }
        eval {
            run_command("zfs list $zpath\/basevol-201-disk-1", outfunc => sub { });
        };
        if ($@) {
            $count++;
            warn "Test12 d: $@";
        }
    };
    if ($@) {
        $count++;
        warn "Test12 d: $@";
    }
};
$tests->{12} = $test12;

my $test11 = sub {

    print "\nrun test11 \"volume_is_base\"\n";

    eval { PVE::Storage::vdisk_clone($cfg, "$storagename:$vmdisk", 110); };
    if (!$@) {
        $count++;
        warn "Test11 a: clone_image only works on base images";
    }

    eval {
        if ("$storagename:$vmbase\/vm-110-disk-0" ne
            PVE::Storage::vdisk_clone($cfg, "$storagename:$vmbase", 110, '__base__')
        ) {
            $count++;
            warn "Test11 b";
        }
        run_command(
            "zfs list -H -o volsize $zpath\/vm-110-disk-0",
            outfunc => sub {
                my $line = shift;

                chomp($line);
                warn "Test11 b not correct volsize" if $line !~ m/$volsize/;
            },
        );
    };
    if ($@) {
        $count++;
        warn "Test11 b: $@";
    }

    eval { PVE::Storage::vdisk_clone($cfg, "$storagename:$vmbase\/$vmlinked", 111); };
    if (!$@) {
        $count++;
        warn "Test11 c: clone_image only works on base images";
    }

    eval { PVE::Storage::vdisk_clone($cfg, "$storagename:$ctdisk", 110); };
    if (!$@) {
        $count++;
        warn "Test11 d: clone_image only works on base images";
    }

    eval {
        if ("$storagename:$ctbase\/subvol-210-disk-0" ne
            PVE::Storage::vdisk_clone($cfg, "$storagename:$ctbase", 210, '__base__')
        ) {
            $count++;
            warn "Test11 e";
        }
        run_command(
            "zfs list -H -o refquota $zpath\/subvol-210-disk-0",
            outfunc => sub {
                my $line = shift;

                chomp($line);
                warn "Test11 e not correct volsize" if $line !~ m/$volsize/;
            },
        );
    };
    if ($@) {
        $count++;
        warn "Test11 e: $@";
    }

    eval { PVE::Storage::vdisk_clone($cfg, "$storagename:$ctbase\/$ctlinked", 211); };
    if (!$@) {
        $count++;
        warn "Test11 f: clone_image only works on base images";
    }
};
$tests->{11} = $test11;

my $test10 = sub {

    print "\nrun test10 \"volume_is_base\"\n";

    eval {
        if (1 == volume_is_base($cfg, "$storagename:$vmdisk")) {
            $count++;
            warn "Test10 a: is no base";
        }

    };
    if ($@) {
        $count++;
        warn "Test10 a: $@";
    }

    eval {
        if (0 == volume_is_base($cfg, "$storagename:$vmbase")) {
            $count++;
            warn "Test10 b: is base";
        }

    };
    if ($@) {
        $count++;
        warn "Test10 b: $@";
    }

    eval {
        if (1 == volume_is_base($cfg, "$storagename:$vmbase\/$vmlinked")) {
            $count++;
            warn "Test10 c: is no base";
        }

    };
    if ($@) {
        $count++;
        warn "Test10 c: $@";
    }

    eval {
        if (1 == volume_is_base($cfg, "$storagename:$ctdisk")) {
            $count++;
            warn "Test10 d: is no base";
        }

    };
    if ($@) {
        $count++;
        warn "Test10 d: $@";
    }

    eval {
        if (0 == volume_is_base($cfg, "$storagename:$ctbase")) {
            $count++;
            warn "Test10 e: is base";
        }

    };
    if ($@) {
        $count++;
        warn "Test10 e: $@";
    }

    eval {
        if (1 == volume_is_base($cfg, "$storagename:$ctbase\/$ctlinked")) {
            $count++;
            warn "Test10 f: is no base";
        }

    };
    if ($@) {
        $count++;
        warn "Test10 f: $@";
    }
};
$tests->{10} = $test10;

my $test9 = sub {

    print "\nrun test9 \"parse_volume_id\"\n";

    eval {
        my ($store, $disk) = PVE::Storage::parse_volume_id("$storagename:$vmdisk");

        if ($store ne $storagename || $disk ne $vmdisk) {
            $count++;
            warn "Test9 a: parsing wrong";
        }

    };
    if ($@) {
        $count++;
        warn "Test9 a: $@";
    }

    eval {
        my ($store, $disk) = PVE::Storage::parse_volume_id("$storagename:$vmbase");

        if ($store ne $storagename || $disk ne $vmbase) {
            $count++;
            warn "Test9 b: parsing wrong";
        }

    };
    if ($@) {
        $count++;
        warn "Test9 b: $@";
    }

    eval {
        my ($store, $disk) = PVE::Storage::parse_volume_id("$storagename:$vmbase\/$vmlinked");

        if ($store ne $storagename || $disk ne "$vmbase\/$vmlinked") {
            $count++;
            warn "Test9 c: parsing wrong";
        }

    };
    if ($@) {
        $count++;
        warn "Test9 c: $@";
    }

    eval {
        my ($store, $disk) = PVE::Storage::parse_volume_id("$storagename:$ctdisk");

        if ($store ne $storagename || $disk ne $ctdisk) {
            $count++;
            warn "Test9 d: parsing wrong";
        }

    };
    if ($@) {
        $count++;
        warn "Test9 d: $@";
    }

    eval {
        my ($store, $disk) = PVE::Storage::parse_volume_id("$storagename:$ctbase");

        if ($store ne $storagename || $disk ne $ctbase) {
            $count++;
            warn "Test9 e: parsing wrong";
        }

    };
    if ($@) {
        $count++;
        warn "Test9 e: $@";
    }

    eval {
        my ($store, $disk) = PVE::Storage::parse_volume_id("$storagename:$ctbase\/$ctlinked");

        if ($store ne $storagename || $disk ne "$ctbase\/$ctlinked") {
            $count++;
            warn "Test9 f: parsing wrong";
        }

    };
    if ($@) {
        $count++;
        warn "Test9 f: $@";
    }
};
$tests->{9} = $test9;

my $test8 = sub {

    print "\nrun test8 \"parse_volname\"\n";

    eval {
        my ($vtype, $name, $vmid, $basename, $basevmid, $isBase, $format) =
            PVE::Storage::parse_volname($cfg, "$storagename:$vmdisk");

        if (
            $vtype ne 'images'
            || $vmid ne '102'
            || $name ne $vmdisk
            || defined($basename)
            || defined($basevmid)
            || $isBase
            || $format ne 'raw'
        ) {
            $count++;
            warn "Test8 a: parsing wrong";
        }

    };
    if ($@) {
        $count++;
        warn "Test8 a: $@";
    }

    eval {
        my ($vtype, $name, $vmid, $basename, $basevmid, $isBase, $format) =
            PVE::Storage::parse_volname($cfg, "$storagename:$vmbase");

        if (
            $vtype ne 'images'
            || $vmid ne '100'
            || $name ne $vmbase
            || defined($basename)
            || defined($basevmid)
            || !$isBase
            || $format ne 'raw'
        ) {
            $count++;
            warn "Test8 b: parsing wrong";
        }
    };
    if ($@) {
        $count++;
        warn "Test8 b: $@";
    }

    eval {
        my ($vtype, $name, $vmid, $basename, $basevmid, $isBase, $format) =
            PVE::Storage::parse_volname($cfg, "$storagename:$vmbase\/$vmlinked");

        if (
            $vtype ne 'images'
            || $name ne $vmlinked
            || $vmid ne '101'
            || $basename ne $vmbase
            || $basevmid ne '100'
            || $isBase
            || $format ne 'raw'
        ) {
            $count++;
            warn "Test8 c: parsing wrong";
        }
    };
    if ($@) {
        $count++;
        warn "Test8 c: $@";
    }

    eval {
        my ($vtype, $name, $vmid, $basename, $basevmid, $isBase, $format) =
            PVE::Storage::parse_volname($cfg, "$storagename:$ctdisk");

        if (
            $vtype ne 'images'
            || $vmid ne '202'
            || $name ne $ctdisk
            || defined($basename)
            || defined($basevmid)
            || $isBase
            || $format ne 'subvol'
        ) {
            $count++;
            warn "Test8 d: parsing wrong";
        }

    };
    if ($@) {
        $count++;
        warn "Test8 d: $@";
    }

    eval {
        my ($vtype, $name, $vmid, $basename, $basevmid, $isBase, $format) =
            PVE::Storage::parse_volname($cfg, "$storagename:$ctbase");
        if (
            $vtype ne 'images'
            || $vmid ne '200'
            || $name ne $ctbase
            || defined($basename)
            || defined($basevmid)
            || !$isBase
            || $format ne 'subvol'
        ) {
            $count++;
            warn "Test8 e: parsing wrong";
        }
    };
    if ($@) {
        $count++;
        warn "Test8 e: $@";
    }

    eval {
        my ($vtype, $name, $vmid, $basename, $basevmid, $isBase, $format) =
            PVE::Storage::parse_volname($cfg, "$storagename:$ctbase\/$ctlinked");

        if (
            $vtype ne 'images'
            || $name ne $ctlinked
            || $vmid ne '201'
            || $basename ne $ctbase
            || $basevmid ne '200'
            || $isBase
            || $format ne 'subvol'
        ) {
            $count++;
            warn "Test8 f: parsing wrong";
        }
    };
    if ($@) {
        $count++;
        warn "Test8 f: $@";
    }
};
$tests->{8} = $test8;

my $test7 = sub {

    print "\nrun test7 \"volume_rollback\"\n";

    my $tmp_guid;
    my $parse_guid = sub {
        my ($line) = shift;

        if ($line =~ m/^Disk identifier \(GUID\)\: (.*)$/) {
            $tmp_guid = $1;
        }
    };

    eval {
        PVE::Storage::activate_volumes($cfg, ["$storagename:$vmdisk"]);
        run_command(
            "sgdisk --randomize-guids \/dev\/zvol\/$zpath\/$vmdisk",
            outfunc => $parse_guid,
        );
        run_command("sgdisk -p \/dev\/zvol\/$zpath\/$vmdisk", outfunc => $parse_guid);

        my $old_guid = $tmp_guid;
        PVE::Storage::volume_snapshot($cfg, "$storagename:$vmdisk", 'snap1');

        run_command(
            "sgdisk --randomize-guids \/dev\/zvol\/$zpath\/$vmdisk",
            outfunc => $parse_guid,
        );
        eval {
            PVE::Storage::volume_snapshot_rollback($cfg, "$storagename:$vmdisk", 'snap1');
            PVE::Storage::activate_volumes($cfg, ["$storagename:$vmdisk"]);
            $tmp_guid = undef;
            run_command("sgdisk -p \/dev\/zvol\/$zpath\/$vmdisk", outfunc => $parse_guid);
            if ($old_guid ne $tmp_guid) {
                $count++;
                warn "Test7 a: Zvol makes no rollback";
            }
        };
        if ($@) {
            $count++;
            warn "Test7 a: $@";
        }
    };
    if ($@) {
        $count++;
        warn "Test7 a: $@";
    }
    $tmp_guid = undef;

    eval {
        PVE::Storage::activate_volumes($cfg, ["$storagename:$vmbase"]);
        run_command(
            "sgdisk --randomize-guids \/dev\/zvol\/$zpath\/$vmbase",
            outfunc => $parse_guid,
        );
        run_command("sgdisk -p \/dev\/zvol\/$zpath\/$vmbase", outfunc => $parse_guid);

        my $old_guid = $tmp_guid;
        PVE::Storage::volume_snapshot($cfg, "$storagename:$vmbase", 'snap1');

        run_command(
            "sgdisk --randomize-guids \/dev\/zvol\/$zpath\/$vmbase",
            outfunc => $parse_guid,
        );
        eval {
            PVE::Storage::volume_snapshot_rollback($cfg, "$storagename:$vmbase", 'snap1');
            PVE::Storage::activate_volumes($cfg, ["$storagename:$vmbase"]);
            $tmp_guid = undef;
            run_command("sgdisk -p \/dev\/zvol\/$zpath\/$vmbase", outfunc => $parse_guid);
            if ($old_guid ne $tmp_guid) {
                $count++;
                warn "Test7 b: Zvol makes no rollback";
            }
        };
        if ($@) {
            $count++;
            warn "Test7 b: $@";
        }
    };
    if ($@) {
        $count++;
        warn "Test7 b: $@";
    }
    $tmp_guid = undef;

    eval {
        PVE::Storage::activate_volumes($cfg, ["$storagename:$vmbase/$vmlinked"]);
        run_command(
            "sgdisk --randomize-guids \/dev\/zvol\/$zpath\/$vmlinked",
            outfunc => $parse_guid,
        );
        run_command("sgdisk -p \/dev\/zvol\/$zpath\/$vmlinked", outfunc => $parse_guid);

        my $old_guid = $tmp_guid;
        PVE::Storage::volume_snapshot($cfg, "$storagename:$vmbase\/$vmlinked", 'snap1');

        run_command(
            "sgdisk --randomize-guids \/dev\/zvol\/$zpath\/$vmlinked",
            outfunc => $parse_guid,
        );
        eval {
            PVE::Storage::volume_snapshot_rollback(
                $cfg, "$storagename:$vmbase\/$vmlinked", 'snap1',
            );
            PVE::Storage::activate_volumes($cfg, ["$storagename:$vmbase/$vmlinked"]);
            $tmp_guid = undef;
            run_command("sgdisk -p \/dev\/zvol\/$zpath\/$vmlinked", outfunc => $parse_guid);
            if ($old_guid ne $tmp_guid) {
                $count++;
                warn "Test7 c: Zvol makes no rollback";
            }
        };
        if ($@) {
            $count++;
            warn "Test7 c: $@";
        }
    };
    if ($@) {
        $count++;
        warn "Test7 c: $@";
    }
    $tmp_guid = undef;

    eval {
        PVE::Storage::volume_snapshot($cfg, "$storagename:$ctdisk", 'snap1');

        run_command("touch \/$mountpoint\/$ctdisk\/test.txt", outfunc => $parse_guid);
        eval {
            PVE::Storage::volume_snapshot_rollback($cfg, "$storagename:$ctdisk", 'snap1');
            eval {
                run_command("ls \/$mountpoint\/$ctdisk\/test.txt", errofunc => sub { });
            };
            if (!$@) {
                $count++;
                warn "Test7 d: $@";
            }
        };
        if ($@) {
            $count++;
            warn "Test7 d: $@";
        }
    };
    if ($@) {
        $count++;
        warn "Test7 d: $@";
    }

    eval {
        PVE::Storage::volume_snapshot($cfg, "$storagename:$ctbase", 'snap1');

        run_command("touch \/$mountpoint\/$ctbase\/test.txt", outfunc => $parse_guid);
        eval {
            PVE::Storage::volume_snapshot_rollback($cfg, "$storagename:$ctbase", 'snap1');
            eval {
                run_command("ls \/$mountpoint\/$ctbase\/test.txt", errofunc => sub { });
            };
            if (!$@) {
                $count++;
                warn "Test7 e: $@";
            }
        };
        if ($@) {
            $count++;
            warn "Test7 e: $@";
        }
    };
    if ($@) {
        $count++;
        warn "Test7 f: $@";
    }

    eval {
        PVE::Storage::volume_snapshot($cfg, "$storagename:$ctbase/$ctlinked", 'snap1');

        run_command("touch \/$mountpoint\/$ctlinked\/test.txt", outfunc => $parse_guid);
        eval {
            PVE::Storage::volume_snapshot_rollback(
                $cfg, "$storagename:$ctbase/$ctlinked", 'snap1',
            );
            eval {
                run_command("ls \/$zpath\/$ctlinked\/test.txt", errofunc => sub { });
            };
            if (!$@) {
                $count++;
                warn "Test7 g: $@";
            }
        };
        if ($@) {
            $count++;
            warn "Test7 g: $@";
        }
    };
    if ($@) {
        $count++;
        warn "Test7 g: $@";
    }

    eval {
        PVE::Storage::volume_snapshot($cfg, "$storagename:$vmdisk", 'snap2');

        eval { PVE::Storage::volume_snapshot_rollback($cfg, "$storagename:$vmdisk", 'snap1'); };
        if (!$@) {
            $count++;
            warn "Test7 h: Not allowed to rollback";
        }
    };
    if ($@) {
        $count++;
        warn "Test7 h: $@";
    }

    eval {
        PVE::Storage::volume_snapshot($cfg, "$storagename:$vmbase", 'snap2');

        eval { PVE::Storage::volume_snapshot_rollback($cfg, "$storagename:$vmbase", 'snap1'); };
        if (!$@) {
            $count++;
            warn "Test7 i: Not allowed to rollback";
        }
    };
    if ($@) {
        $count++;
        warn "Test7 i: $@";
    }

    eval {
        PVE::Storage::volume_snapshot($cfg, "$storagename:$vmbase\/$vmlinked", 'snap2');

        eval {
            PVE::Storage::volume_snapshot_rollback(
                $cfg, "$storagename:$vmbase\/$vmlinked", 'snap1',
            );
        };
        if (!$@) {
            $count++;
            warn "Test7 j: Not allowed to rollback";
        }
    };
    if ($@) {
        $count++;
        warn "Test7 j: $@";
    }

    eval {
        PVE::Storage::volume_snapshot($cfg, "$storagename:$ctdisk", 'snap2');

        eval { PVE::Storage::volume_snapshot_rollback($cfg, "$storagename:$ctdisk", 'snap1'); };
        if (!$@) {
            $count++;
            warn "Test7 k: Not allowed to rollback";
        }
    };
    if ($@) {
        $count++;
        warn "Test7 k: $@";
    }

    eval {
        PVE::Storage::volume_snapshot($cfg, "$storagename:$ctbase", 'snap2');

        eval { PVE::Storage::volume_snapshot_rollback($cfg, "$storagename:$ctbase", 'snap1'); };
        if (!$@) {
            $count++;
            warn "Test7 l: Not allowed to rollback";
        }
    };
    if ($@) {
        $count++;
        warn "Test7 l: $@";
    }

    eval {
        PVE::Storage::volume_snapshot($cfg, "$storagename:$ctbase/$ctlinked", 'snap2');

        eval {
            PVE::Storage::volume_snapshot_rollback(
                $cfg, "$storagename:$ctbase/$ctlinked", 'snap1',
            );
        };
        if (!$@) {
            $count++;
            warn "Test7 m: Not allowed to rollback";
        }
    };
    if ($@) {
        $count++;
        warn "Test7 m: $@";
    }
};
$tests->{7} = $test7;

my $test6 = sub {

    print "\nrun test6 \"volume_rollback_is_possible\"\n";

    eval {
        PVE::Storage::volume_snapshot($cfg, "$storagename:$vmdisk", 'snap1');

        my $blockers = [];
        my $res = PVE::Storage::volume_rollback_is_possible(
            $cfg, "$storagename:$vmdisk", 'snap1', $blockers,
        );
        if ($res != 1) {
            $count++;
            warn "Test6 a: Rollback should be possible";
        }
        if (scalar($blockers->@*) != 0) {
            $count++;
            warn "Test6 a: 'blockers' should be empty";
        }
    };
    if ($@) {
        $count++;
        warn "Test6 a: $@";
    }

    eval {
        PVE::Storage::volume_snapshot($cfg, "$storagename:$vmbase", 'snap1');
        if (1 !=
            PVE::Storage::volume_rollback_is_possible($cfg, "$storagename:$vmbase", 'snap1')
        ) {
            $count++;
            warn "Test6 b: Rollback should be possible";
        }
    };
    if ($@) {
        $count++;
        warn "Test6 b: $@";
    }

    eval {
        PVE::Storage::volume_snapshot($cfg, "$storagename:$vmlinked", 'snap1');
        if (
            1 != PVE::Storage::volume_rollback_is_possible(
                $cfg, "$storagename:$vmbase\/$vmlinked", 'snap1',
            )
        ) {
            $count++;
            warn "Test6 c: Rollback should be possible";
        }
    };
    if ($@) {
        $count++;
        warn "Test6 c: $@";
    }

    eval {
        PVE::Storage::volume_snapshot($cfg, "$storagename:$ctdisk", 'snap1');
        if (1 !=
            PVE::Storage::volume_rollback_is_possible($cfg, "$storagename:$ctdisk", 'snap1')
        ) {
            $count++;
            warn "Test6 d: Rollback should be possible";
        }
    };
    if ($@) {
        $count++;
        warn "Test6 d: $@";
    }

    eval {
        PVE::Storage::volume_snapshot($cfg, "$storagename:$ctbase", 'snap1');
        if (1 !=
            PVE::Storage::volume_rollback_is_possible($cfg, "$storagename:$ctbase", 'snap1')
        ) {
            $count++;
            warn "Test6 e: Rollback should be possible";
        }
    };
    if ($@) {
        $count++;
        warn "Test6 e: $@";
    }

    eval {
        PVE::Storage::volume_snapshot($cfg, "$storagename:$ctlinked", 'snap1');
        if (
            1 != PVE::Storage::volume_rollback_is_possible(
                $cfg, "$storagename:$ctbase\/$ctlinked", 'snap1',
            )
        ) {
            $count++;
            warn "Test6 f: Rollback should be possible";
        }
    };
    if ($@) {
        $count++;
        warn "Test6 f: $@";
    }

    my $blockers = [];
    eval {
        PVE::Storage::volume_snapshot($cfg, "$storagename:$vmdisk", 'snap2');
        PVE::Storage::volume_rollback_is_possible(
            $cfg, "$storagename:$vmdisk", 'snap1', $blockers,
        );
    };
    if (!$@) {
        $count++;
        warn "Test6 g: Rollback should not be possible";
    } elsif (scalar($blockers->@*) != 1 || $blockers->[0] ne 'snap2') {
        $count++;
        warn "Test6 g: 'blockers' should be ['snap2']";
    }
    undef $blockers;

    $blockers = [];
    eval {
        PVE::Storage::volume_snapshot($cfg, "$storagename:$vmbase", 'snap2');
        PVE::Storage::volume_snapshot($cfg, "$storagename:$vmbase", 'snap3');
        PVE::Storage::volume_rollback_is_possible(
            $cfg, "$storagename:$vmbase", 'snap1', $blockers,
        );
    };
    if (!$@) {
        $count++;
        warn "Test6 h: Rollback should not be possible";
    } else {
        if (scalar($blockers->@*) != 2) {
            $count++;
            warn "Test6 g: 'blockers' should contain two elements";
        }
        my $blockers_hash = { map { $_ => 1 } $blockers->@* };
        if (!$blockers_hash->{'snap2'}) {
            $count++;
            warn "Test6 g: 'blockers' should contain 'snap2'";
        }
        if (!$blockers_hash->{'snap3'}) {
            $count++;
            warn "Test6 g: 'blockers' should contain 'snap3'";
        }
    }
    undef $blockers;

    eval {
        PVE::Storage::volume_snapshot($cfg, "$storagename:$vmlinked", 'snap2');
        PVE::Storage::volume_rollback_is_possible(
            $cfg, "$storagename:$vmbase\/$vmlinked", 'snap1',
        );
    };
    if (!$@) {
        $count++;
        warn "Test6 j: Rollback should not be possible";
    }

    eval {
        PVE::Storage::volume_snapshot($cfg, "$storagename:$ctdisk", 'snap2');
        PVE::Storage::volume_rollback_is_possible($cfg, "$storagename:$ctdisk", 'snap1');
    };
    if (!$@) {
        $count++;
        warn "Test6 k: Rollback should not be possible";
    }

    eval {
        PVE::Storage::volume_snapshot($cfg, "$storagename:$ctbase", 'snap2');
        PVE::Storage::volume_rollback_is_possible($cfg, "$storagename:$ctbase", 'snap1');
    };
    if (!$@) {
        $count++;
        warn "Test6 l: Rollback should not be possible";
    }

    eval {
        PVE::Storage::volume_snapshot($cfg, "$storagename:$ctlinked", 'snap2');
        PVE::Storage::volume_rollback_is_possible(
            $cfg, "$storagename:$ctbase\/$ctlinked", 'snap1',
        );
    };
    if (!$@) {
        $count++;
        warn "Test6 m: Rollback should not be possible";
    }
};
$tests->{6} = $test6;

my $test5 = sub {

    print "\nrun test5 \"volume_snapshot_delete\"\n";
    my $out = sub { my $tmp = shift; };

    eval {
        run_command("zfs snapshot $zpath\/$vmdisk\@snap");
        eval {
            PVE::Storage::volume_snapshot_delete($cfg, "$storagename:$vmdisk", 'snap');
            eval {
                run_command("zfs list $zpath\/$vmdisk\@snap", errfunc => $out, outfunc => $out);
            };
            if (!$@) {
                $count++;
                warn "Test5 a: snapshot still exists";
            }
        };
        if ($@) {
            $count++;
            warn "Test5 PVE a: $@";
        }
    };
    if ($@) {
        $count++;
        warn "Test5 a: $@";
    }

    eval {
        run_command("zfs snapshot $zpath\/$vmbase\@snap");
        eval {
            PVE::Storage::volume_snapshot_delete($cfg, "$storagename:$vmbase", 'snap');
            eval {
                run_command("zfs list $zpath\/$vmbase\@snap", errmsg => $out, outfunc => $out);
            };
            if (!$@) {
                $count++;
                warn "Test5 b: snapshot still exists";
            }
        };
        if ($@) {
            $count++;
            warn "Test5 PVE b: $@";
        }
    };
    if ($@) {
        $count++;
        warn "Test5 b: $@";
    }

    eval {
        run_command("zfs snapshot $zpath\/$vmlinked\@snap");
        eval {
            PVE::Storage::volume_snapshot_delete(
                $cfg, "$storagename:$vmbase\/$vmlinked", 'snap',
            );
            eval {
                run_command(
                    "zfs list $zpath\/$vmlinked\@snap",
                    errmsg => $out,
                    outfunc => $out,
                );
            };
            if (!$@) {
                $count++;
                warn "Test5 c: snapshot still exists";
            }
        };
        if ($@) {
            $count++;
            warn "Test5 PVE c: $@";
        }
    };
    if ($@) {
        $count++;
        warn "Test5 c: $@";
    }

    eval {
        run_command("zfs snapshot $zpath\/$ctdisk\@snap");
        eval {
            PVE::Storage::volume_snapshot_delete($cfg, "$storagename:$ctdisk", 'snap');
            eval {
                run_command("zfs list $zpath\/$ctdisk\@snap", errmsg => $out, outfunc => $out);
            };
            if (!$@) {
                $count++;
                warn "Test5 d: snapshot still exists";
            }
        };
        if ($@) {
            $count++;
            warn "Test5 PVE d: $@";
        }
    };
    if ($@) {
        $count++;
        warn "Test5 d: $@";
    }

    eval {
        run_command("zfs snapshot $zpath\/$ctbase\@snap");
        eval {
            PVE::Storage::volume_snapshot_delete($cfg, "$storagename:$ctbase", 'snap');
            eval {
                run_command("zfs list $zpath\/$ctbase\@snap", errmsg => $out, outfunc => $out);
            };
            if (!$@) {
                $count++;
                warn "Test5 e: snapshot still exists";
            }
        };
        if ($@) {
            $count++;
            warn "Test5 PVE e: $@";
        }
    };
    if ($@) {
        $count++;
        warn "Test5 e: $@";
    }

    eval {
        run_command("zfs snapshot $zpath\/$ctlinked\@snap");
        eval {
            PVE::Storage::volume_snapshot_delete(
                $cfg, "$storagename:$ctbase\/$ctlinked", 'snap',
            );
            eval {
                run_command(
                    "zfs list $zpath\/$ctlinked\@snap",
                    errmsg => $out,
                    outfunc => $out,
                );
            };
            if (!$@) {
                $count++;
                warn "Test5 f: snapshot still exists";
            }
        };
        if ($@) {
            $count++;
            warn "Test5 PVE f: $@";
        }
    };
    if ($@) {
        $count++;
        warn "Test5 f: $@";
    }
    print "######Ignore Output if no Test5 g: is included######\n";
    eval {
        PVE::Storage::volume_snapshot_delete($cfg, "$storagename:$vmbase", '__base__');
        eval { run_command("zfs list $zpath\/$vmbase\@__base__", outfunc => $out); };
        if ($@) {
            $count++;
            warn "Test5 g: $@";
        }
    };
    if (!$@) {
        $count++;
        warn "Test5 PVE g: snapshot __base__ can be erased";
    }
    print "######End Ignore#######\n";
};
$tests->{5} = $test5;

my $test4 = sub {

    print "\nrun test4 \"volume_snapshot\"\n";
    my $out = sub { };

    eval {
        PVE::Storage::volume_snapshot($cfg, "$storagename:$vmdisk", 'snap');
        eval { run_command("zfs list $zpath\/$vmdisk\@snap", errmsg => $out, outfunc => $out); };
        if ($@) {
            $count++;
            warn "Test4 a: $@";
        }
    };
    if ($@) {
        $count++;
        warn "Test4 a: $@";
    }

    eval {
        PVE::Storage::volume_snapshot($cfg, "$storagename:$vmbase", 'snap');
        eval { run_command("zfs list $zpath\/$vmbase\@snap", errmsg => $out, outfunc => $out); };
        if ($@) {
            $count++;
            warn "Test4 b: $@";
        }
    };
    if ($@) {
        $count++;
        warn "Test4 c: $@";
    }

    eval {
        PVE::Storage::volume_snapshot($cfg, "$storagename:$vmbase\/$vmlinked", 'snap');
        eval { run_command("zfs list $zpath\/$vmdisk\@snap", errmsg => $out, outfunc => $out); };
        if ($@) {
            $count++;
            warn "Test4 c: $@";
        }
    };
    if ($@) {
        $count++;
        warn "Test4 c: $@";
    }

    eval {
        PVE::Storage::volume_snapshot($cfg, "$storagename:$ctdisk", 'snap');
        eval { run_command("zfs list $zpath\/$ctdisk\@snap", errmsg => $out, outfunc => $out); };
        if ($@) {
            $count++;
            warn "Test4 d: $@";
        }
    };
    if ($@) {
        $count++;
        warn "Test4 d: $@";
    }

    eval {
        PVE::Storage::volume_snapshot($cfg, "$storagename:$ctbase", 'snap');
        eval { run_command("zfs list $zpath\/$ctbase\@snap", errmsg => $out, outfunc => $out); };
        if ($@) {
            $count++;
            warn "Test4 e: $@";
        }
    };
    if ($@) {
        $count++;
        warn "Test4 e: $@";
    }

    eval {
        PVE::Storage::volume_snapshot($cfg, "$storagename:$ctbase\/$ctlinked", 'snap');
        eval { run_command("zfs list $zpath\/$ctdisk\@snap", errmsg => $out, outfunc => $out); };
        if ($@) {
            $count++;
            warn "Test4 f: $@";
        }
    };
    if ($@) {
        $count++;
        warn "Test4 f: $@";
    }
};
$tests->{4} = $test4;

my $test3 = sub {

    print "\nrun test3 \"volume_has_feature\"\n";

    eval {
        if (!PVE::Storage::volume_has_feature(
            $cfg, 'snapshot', "$storagename:$vmdisk", undef, 0,
        )) {
            $count++;
            warn "Test3 a failed";
        }
    };
    if ($@) {
        $count++;
        warn "Test3 a: $@";
    }

    eval {
        if (PVE::Storage::volume_has_feature(
            $cfg, 'snapshot', "$storagename:$vmbase", undef, 0,
        )) {
            $count++;
            warn "Test3 b failed";
        }
    };
    if ($@) {
        $count++;
        warn "Test3 b: $@";
    }

    eval {
        if (!PVE::Storage::volume_has_feature(
            $cfg,
            'snapshot',
            "$storagename:$vmbase\/$vmlinked",
            undef,
            0,
        )) {
            $count++;
            warn "Test3 c failed";
        }
    };
    if ($@) {
        $count++;
        warn "Test3 c: $@";
    }

    eval {
        if (!PVE::Storage::volume_has_feature(
            $cfg, 'snapshot', "$storagename:$ctdisk", undef, 0,
        )) {
            $count++;
            warn "Test3 d failed";
        }
    };
    if ($@) {
        $count++;
        warn "Test3 d: $@";
    }

    eval {
        if (PVE::Storage::volume_has_feature(
            $cfg, 'snapshot', "$storagename:$ctbase", undef, 0,
        )) {
            $count++;
            warn "Test3 e failed";
        }
    };
    if ($@) {
        $count++;
        warn "Test3 e: $@";
    }

    eval {
        if (!PVE::Storage::volume_has_feature(
            $cfg,
            'snapshot',
            "$storagename:$ctbase\/$ctlinked",
            undef,
            0,
        )) {
            $count++;
            warn "Test3 f failed";
        }
    };
    if ($@) {
        $count++;
        warn "Test3 f: $@";
    }

    eval {
        if (PVE::Storage::volume_has_feature($cfg, 'clone', "$storagename:$vmdisk", undef, 0)) {
            $count++;
            warn "Test3 g failed";
        }
    };
    if ($@) {
        $count++;
        warn "Test3 g: $@";
    }

    eval {
        if (!PVE::Storage::volume_has_feature($cfg, 'clone', "$storagename:$vmbase", undef, 0)) {
            $count++;
            warn "Test3 h failed";
        }
    };
    if ($@) {
        $count++;
        warn "Test3 h: $@";
    }

    eval {
        if (PVE::Storage::volume_has_feature(
            $cfg,
            'clone',
            "$storagename:$vmbase\/$vmlinked",
            undef,
            0,
        )) {
            $count++;
            warn "Test3 h failed";
        }
    };
    if ($@) {
        $count++;
        warn "Test3 h: $@";
    }

    eval {
        if (PVE::Storage::volume_has_feature($cfg, 'clone', "$storagename:$ctdisk", undef, 0)) {
            $count++;
            warn "Test3 i failed";
        }
    };
    if ($@) {
        $count++;
        warn "Test3 i: $@";
    }

    eval {
        if (!PVE::Storage::volume_has_feature($cfg, 'clone', "$storagename:$ctbase", undef, 0)) {
            $count++;
            warn "Test3 j failed";
        }
    };
    if ($@) {
        $count++;
        warn "Test3 j: $@";
    }

    eval {
        if (PVE::Storage::volume_has_feature(
            $cfg,
            'clone',
            "$storagename:$ctbase\/$ctlinked",
            undef,
            0,
        )) {
            $count++;
            warn "Test3 k failed";
        }
    };
    if ($@) {
        $count++;
        warn "Test3 k: $@";
    }

    eval {
        if (!PVE::Storage::volume_has_feature(
            $cfg, 'template', "$storagename:$vmdisk", undef, 0,
        )) {
            $count++;
            warn "Test3 l failed";
        }
    };
    if ($@) {
        $count++;
        warn "Test3 l: $@";
    }

    eval {
        if (PVE::Storage::volume_has_feature(
            $cfg, 'template', "$storagename:$vmbase", undef, 0,
        )) {
            $count++;
            warn "Test3 m failed";
        }
    };
    if ($@) {
        $count++;
        warn "Test3 m: $@";
    }

    eval {
        if (!PVE::Storage::volume_has_feature(
            $cfg,
            'template',
            "$storagename:$vmbase\/$vmlinked",
            undef,
            0,
        )) {
            $count++;
            warn "Test3 n failed";
        }
    };
    if ($@) {
        $count++;
        warn "Test3 n: $@";
    }

    eval {
        if (!PVE::Storage::volume_has_feature(
            $cfg, 'template', "$storagename:$ctdisk", undef, 0,
        )) {
            $count++;
            warn "Test3 o failed";
        }
    };
    if ($@) {
        $count++;
        warn "Test3 o: $@";
    }

    eval {
        if (PVE::Storage::volume_has_feature(
            $cfg, 'template', "$storagename:$ctbase", undef, 0,
        )) {
            $count++;
            warn "Test3 p failed";
        }
    };
    if ($@) {
        $count++;
        warn "Test3 p: $@";
    }

    eval {
        if (!PVE::Storage::volume_has_feature(
            $cfg,
            'template',
            "$storagename:$ctbase\/$ctlinked",
            undef,
            0,
        )) {
            $count++;
            warn "Test3 q failed";
        }
    };
    if ($@) {
        $count++;
        warn "Test3 q: $@";
    }

    eval {
        if (!PVE::Storage::volume_has_feature($cfg, 'copy', "$storagename:$vmdisk", undef, 0)) {
            $count++;
            warn "Test3 r failed";
        }
    };
    if ($@) {
        $count++;
        warn "Test3 r: $@";
    }

    eval {
        if (!PVE::Storage::volume_has_feature($cfg, 'copy', "$storagename:$vmbase", undef, 0)) {
            $count++;
            warn "Test3 s failed";
        }
    };
    if ($@) {
        $count++;
        warn "Test3 s: $@";
    }

    eval {
        if (!PVE::Storage::volume_has_feature(
            $cfg,
            'copy',
            "$storagename:$vmbase\/$vmlinked",
            undef,
            0,
        )) {
            $count++;
            warn "Test3 t failed";
        }
    };
    if ($@) {
        $count++;
        warn "Test3 t: $@";
    }

    eval {
        if (!PVE::Storage::volume_has_feature($cfg, 'copy', "$storagename:$ctdisk", undef, 0)) {
            $count++;
            warn "Test3 u failed";
        }
    };
    if ($@) {
        $count++;
        warn "Test3 u: $@";
    }

    eval {
        if (!PVE::Storage::volume_has_feature($cfg, 'copy', "$storagename:$ctbase", undef, 0)) {
            $count++;
            warn "Test3 v failed";
        }
    };
    if ($@) {
        $count++;
        warn "Test3 v: $@";
    }

    eval {
        if (!PVE::Storage::volume_has_feature(
            $cfg,
            'copy',
            "$storagename:$ctbase\/$ctlinked",
            undef,
            0,
        )) {
            $count++;
            warn "Test3 w failed";
        }
    };
    if ($@) {
        $count++;
        warn "Test3 w: $@";
    }

    eval {
        if (!PVE::Storage::volume_has_feature(
            $cfg, 'sparseinit', "$storagename:$vmdisk", undef, 0,
        )) {
            $count++;
            warn "Test3 x failed";
        }
    };
    if ($@) {
        $count++;
        warn "Test3 x: $@";
    }

    eval {
        if (!PVE::Storage::volume_has_feature(
            $cfg, 'sparseinit', "$storagename:$vmbase", undef, 0,
        )) {
            $count++;
            warn "Test3 y failed";
        }
    };
    if ($@) {
        $count++;
        warn "Test3 y: $@";
    }

    eval {
        if (!PVE::Storage::volume_has_feature(
            $cfg,
            'sparseinit',
            "$storagename:$vmbase\/$vmlinked",
            undef,
            0,
        )) {
            $count++;
            warn "Test3 z failed";
        }
    };
    if ($@) {
        $count++;
        warn "Test3 z: $@";
    }

    eval {
        if (!PVE::Storage::volume_has_feature(
            $cfg, 'sparseinit', "$storagename:$ctdisk", undef, 0,
        )) {
            $count++;
            warn "Test3 A failed";
        }
    };
    if ($@) {
        $count++;
        warn "Test3 A: $@";
    }

    eval {
        if (!PVE::Storage::volume_has_feature(
            $cfg, 'sparseinit', "$storagename:$ctbase", undef, 0,
        )) {
            $count++;
            warn "Test3 B failed";
        }
    };
    if ($@) {
        $count++;
        warn "Test3 B: $@";
    }

    eval {
        if (!PVE::Storage::volume_has_feature(
            $cfg,
            'sparseinit',
            "$storagename:$ctbase\/$ctlinked",
            undef,
            0,
        )) {
            $count++;
            warn "Test3 C failed";
        }
    };
    if ($@) {
        $count++;
        warn "Test3 C: $@";
    }

    eval {
        if (!PVE::Storage::volume_has_feature(
            $cfg, 'snapshot', "$storagename:$vmdisk", 'test', 0,
        )) {
            $count++;
            warn "Test3 a1 failed";
        }
    };
    if ($@) {
        $count++;
        warn "Test3 a1: $@";
    }

    eval {
        if (!PVE::Storage::volume_has_feature(
            $cfg, 'snapshot', "$storagename:$vmbase", 'test', 0,
        )) {
            $count++;
            warn "Test3 b1 failed";
        }
    };
    if ($@) {
        $count++;
        warn "Test3 b1: $@";
    }

    eval {
        if (!PVE::Storage::volume_has_feature(
            $cfg,
            'snapshot',
            "$storagename:$vmbase\/$vmlinked",
            'test',
            0,
        )) {
            $count++;
            warn "Test3 c1 failed";
        }
    };
    if ($@) {
        $count++;
        warn "Test3 c1: $@";
    }

    eval {
        if (!PVE::Storage::volume_has_feature(
            $cfg, 'snapshot', "$storagename:$ctdisk", 'test', 0,
        )) {
            $count++;
            warn "Test3 d1 failed";
        }
    };
    if ($@) {
        $count++;
        warn "Test3 d1: $@";
    }

    eval {
        if (!PVE::Storage::volume_has_feature(
            $cfg, 'snapshot', "$storagename:$ctbase", 'test', 0,
        )) {
            $count++;
            warn "Test3 e1 failed";
        }
    };
    if ($@) {
        $count++;
        warn "Test3 e1: $@";
    }

    eval {
        if (!PVE::Storage::volume_has_feature(
            $cfg,
            'snapshot',
            "$storagename:$ctbase\/$ctlinked",
            'test',
            0,
        )) {
            $count++;
            warn "Test3 f1 failed";
        }
    };
    if ($@) {
        $count++;
        warn "Test3 f1: $@";
    }

    eval {
<<<<<<< HEAD
	if (!PVE::Storage::volume_has_feature($cfg, 'clone', "$storagename:$vmdisk", 'test', 0)) {
	    $count++;
	    warn "Test3 g1 failed";
	}
=======
        if (PVE::Storage::volume_has_feature($cfg, 'clone', "$storagename:$vmdisk", 'test', 0)) {
            $count++;
            warn "Test3 g1 failed";
        }
>>>>>>> e1cfdc8a
    };
    if ($@) {
        $count++;
        warn "Test3 g1: $@";
    }

    eval {
<<<<<<< HEAD
	if (!PVE::Storage::volume_has_feature($cfg, 'clone', "$storagename:$vmbase", 'test', 0)) {
	    $count++;
	    warn "Test3 h1 failed";
	}
=======
        if (PVE::Storage::volume_has_feature($cfg, 'clone', "$storagename:$vmbase", 'test', 0)) {
            $count++;
            warn "Test3 h1 failed";
        }
>>>>>>> e1cfdc8a
    };
    if ($@) {
        $count++;
        warn "Test3 h1: $@";
    }

    eval {
<<<<<<< HEAD
	if (!PVE::Storage::volume_has_feature($cfg, 'clone', "$storagename:$vmbase\/$vmlinked", 'test', 0)) {
	    $count++;
	    warn "Test3 h1 failed";
	}
=======
        if (PVE::Storage::volume_has_feature(
            $cfg,
            'clone',
            "$storagename:$vmbase\/$vmlinked",
            'test',
            0,
        )) {
            $count++;
            warn "Test3 h1 failed";
        }
>>>>>>> e1cfdc8a
    };
    if ($@) {
        $count++;
        warn "Test3 h1: $@";
    }

    eval {
<<<<<<< HEAD
	if (!PVE::Storage::volume_has_feature($cfg, 'clone', "$storagename:$ctdisk", 'test', 0)) {
	    $count++;
	    warn "Test3 i1 failed";
	}
=======
        if (PVE::Storage::volume_has_feature($cfg, 'clone', "$storagename:$ctdisk", 'test', 0)) {
            $count++;
            warn "Test3 i1 failed";
        }
>>>>>>> e1cfdc8a
    };
    if ($@) {
        $count++;
        warn "Test3 i1: $@";
    }

    eval {
<<<<<<< HEAD
	if (!PVE::Storage::volume_has_feature($cfg, 'clone', "$storagename:$ctbase", 'test', 0)) {
	    $count++;
	    warn "Test3 j1 failed";
	}
=======
        if (PVE::Storage::volume_has_feature($cfg, 'clone', "$storagename:$ctbase", 'test', 0)) {
            $count++;
            warn "Test3 j1 failed";
        }
>>>>>>> e1cfdc8a
    };
    if ($@) {
        $count++;
        warn "Test3 j1: $@";
    }

    eval {
<<<<<<< HEAD
	if (!PVE::Storage::volume_has_feature($cfg, 'clone', "$storagename:$ctbase\/$ctlinked", 'test', 0)) {
	    $count++;
	    warn "Test3 k1 failed";
	}
=======
        if (PVE::Storage::volume_has_feature(
            $cfg,
            'clone',
            "$storagename:$ctbase\/$ctlinked",
            'test',
            0,
        )) {
            $count++;
            warn "Test3 k1 failed";
        }
>>>>>>> e1cfdc8a
    };
    if ($@) {
        $count++;
        warn "Test3 k1: $@";
    }

    eval {
        if (PVE::Storage::volume_has_feature(
            $cfg, 'template', "$storagename:$vmdisk", 'test', 0,
        )) {
            $count++;
            warn "Test3 l1 failed";
        }
    };
    if ($@) {
        $count++;
        warn "Test3 l1: $@";
    }

    eval {
        if (PVE::Storage::volume_has_feature(
            $cfg, 'template', "$storagename:$vmbase", 'test', 0,
        )) {
            $count++;
            warn "Test3 m1 failed";
        }
    };
    if ($@) {
        $count++;
        warn "Test3 m1: $@";
    }

    eval {
        if (PVE::Storage::volume_has_feature(
            $cfg,
            'template',
            "$storagename:$vmbase\/$vmlinked",
            'test',
            0,
        )) {
            $count++;
            warn "Test3 n1 failed";
        }
    };
    if ($@) {
        $count++;
        warn "Test3 n1: $@";
    }

    eval {
        if (PVE::Storage::volume_has_feature(
            $cfg, 'template', "$storagename:$ctdisk", 'test', 0,
        )) {
            $count++;
            warn "Test3 o1 failed";
        }
    };
    if ($@) {
        $count++;
        warn "Test3 o1: $@";
    }

    eval {
        if (PVE::Storage::volume_has_feature(
            $cfg, 'template', "$storagename:$ctbase", 'test', 0,
        )) {
            $count++;
            warn "Test3 p1 failed";
        }
    };
    if ($@) {
        $count++;
        warn "Test3 p1: $@";
    }

    eval {
        if (PVE::Storage::volume_has_feature(
            $cfg,
            'template',
            "$storagename:$ctbase\/$ctlinked",
            'test',
            0,
        )) {
            $count++;
            warn "Test3 q1 failed";
        }
    };
    if ($@) {
        $count++;
        warn "Test3 q1: $@";
    }

    eval {
        if (PVE::Storage::volume_has_feature($cfg, 'copy', "$storagename:$vmdisk", 'test', 0)) {
            $count++;
            warn "Test3 r1 failed";
        }
    };
    if ($@) {
        $count++;
        warn "Test3 r1: $@";
    }

    eval {
        if (PVE::Storage::volume_has_feature($cfg, 'copy', "$storagename:$vmbase", 'test', 0)) {
            $count++;
            warn "Test3 s1 failed";
        }
    };
    if ($@) {
        $count++;
        warn "Test3 s1: $@";
    }

    eval {
        if (PVE::Storage::volume_has_feature(
            $cfg,
            'copy',
            "$storagename:$vmbase\/$vmlinked",
            'test',
            0,
        )) {
            $count++;
            warn "Test3 t1 failed";
        }
    };
    if ($@) {
        $count++;
        warn "Test3 t1: $@";
    }

    eval {
        if (PVE::Storage::volume_has_feature($cfg, 'copy', "$storagename:$ctdisk", 'test', 0)) {
            $count++;
            warn "Test3 u1 failed";
        }
    };
    if ($@) {
        $count++;
        warn "Test3 u1: $@";
    }

    eval {
        if (PVE::Storage::volume_has_feature($cfg, 'copy', "$storagename:$ctbase", 'test', 0)) {
            $count++;
            warn "Test3 v1 failed";
        }
    };
    if ($@) {
        $count++;
        warn "Test3 v1: $@";
    }

    eval {
        if (PVE::Storage::volume_has_feature(
            $cfg,
            'copy',
            "$storagename:$ctbase\/$ctlinked",
            'test',
            0,
        )) {
            $count++;
            warn "Test3 w1 failed";
        }
    };
    if ($@) {
        $count++;
        warn "Test3 w1: $@";
    }

    eval {
        if (PVE::Storage::volume_has_feature(
            $cfg, 'sparseinit', "$storagename:$vmdisk", 'test', 0,
        )) {
            $count++;
            warn "Test3 x1 failed";
        }
    };
    if ($@) {
        $count++;
        warn "Test3 x1: $@";
    }

    eval {
        if (PVE::Storage::volume_has_feature(
            $cfg, 'sparseinit', "$storagename:$vmbase", 'test', 0,
        )) {
            $count++;
            warn "Test3 y1 failed";
        }
    };
    if ($@) {
        $count++;
        warn "Test3 y1: $@";
    }

    eval {
        if (PVE::Storage::volume_has_feature(
            $cfg,
            'sparseinit',
            "$storagename:$vmbase\/$vmlinked",
            'test',
            0,
        )) {
            $count++;
            warn "Test3 z1 failed";
        }
    };
    if ($@) {
        $count++;
        warn "Test3 z1: $@";
    }

    eval {
        if (PVE::Storage::volume_has_feature(
            $cfg, 'sparseinit', "$storagename:$ctdisk", 'test', 0,
        )) {
            $count++;
            warn "Test3 A1 failed";
        }
    };
    if ($@) {
        $count++;
        warn "Test3 A1: $@";
    }

    eval {
        if (PVE::Storage::volume_has_feature(
            $cfg, 'sparseinit', "$storagename:$ctbase", 'test', 0,
        )) {
            $count++;
            warn "Test3 B1 failed";
        }
    };
    if ($@) {
        $count++;
        warn "Test3 B1: $@";
    }

    eval {
        if (PVE::Storage::volume_has_feature(
            $cfg,
            'sparseinit',
            "$storagename:$ctbase\/$ctlinked",
            'test',
            0,
        )) {
            $count++;
            warn "Test3 C1 failed";
        }
    };
    if ($@) {
        $count++;
        warn "Test3 C1: $@";
    }
};
$tests->{3} = $test3;

my $test2 = sub {

    print "\nrun test2 \"volume_resize\"\n";
    my $newsize = ($volsize + 1) * 1024 * 1024 * 1024;

    eval {
        if (($newsize / 1024) !=
            PVE::Storage::volume_resize($cfg, "$storagename:$vmdisk", $newsize, 0)
        ) {
            $count++;
            warn "Test2 a failed";
        }
        if ($newsize != PVE::Storage::volume_size_info($cfg, "$storagename:$vmdisk")) {
            $count++;
            warn "Test2 a failed";
        }
    };
    if ($@) {
        $count++;
        warn "Test2 a: $@";
    }

    eval {
        warn "Test2 b failed"
            if ($newsize / 1024) !=
            PVE::Storage::volume_resize($cfg, "$storagename:$vmbase", $newsize, 0);
        warn "Test2 b failed"
            if $newsize != PVE::Storage::volume_size_info($cfg, "$storagename:$vmbase");
    };
    if ($@) {
        $count++;
        warn "Test2 b: $@";
    }

    eval {
        if (($newsize / 1024) !=
            PVE::Storage::volume_resize($cfg, "$storagename:$vmbase\/$vmlinked", $newsize, 0)
        ) {
            $count++;
            warn "Test2 c failed";
        }
        if (
            $newsize != PVE::Storage::volume_size_info($cfg, "$storagename:$vmbase\/$vmlinked")
        ) {
            $count++;
            warn "Test2 c failed";
        }
    };
    if ($@) {
        $count++;
        warn "Test2 c: $@";
    }

    eval {
        if (($newsize / 1024) !=
            PVE::Storage::volume_resize($cfg, "$storagename:$ctdisk", $newsize, 0)
        ) {
            $count++;
            warn "Test2 d failed";
        }
        if ($newsize != PVE::Storage::volume_size_info($cfg, "$storagename:$ctdisk")) {
            $count++;
            warn "Test2 d failed";
        }
    };
    if ($@) {
        $count++;
        warn "Test2 d: $@";
    }

    eval {
        if (($newsize / 1024) !=
            PVE::Storage::volume_resize($cfg, "$storagename:$ctbase", $newsize, 0)
        ) {
            $count++;
            warn "Test2 e failed";
        }
        if ($newsize != PVE::Storage::volume_size_info($cfg, "$storagename:$ctbase")) {
            $count++;
            warn "Test2 e failed";
        }
    };
    if ($@) {
        $count++;
        warn "Test2 e: $@";
    }

    eval {
        if (($newsize / 1024) !=
            PVE::Storage::volume_resize($cfg, "$storagename:$ctbase\/$ctlinked", $newsize, 0)
        ) {
            $count++;
            warn "Test2 f failed";
        }
        if (
            $newsize != PVE::Storage::volume_size_info($cfg, "$storagename:$ctbase\/$ctlinked")
        ) {
            $count++;
            warn "Test2 f failed";
        }
    };
    if ($@) {
        $count++;
        warn "Test2 f: $@";
    }
};
$tests->{2} = $test2;

my $test1 = sub {

    print "\nrun test1 \"volume_size_info\"\n";
    my $size = ($volsize * 1024 * 1024 * 1024);

    eval {
        if ($size != PVE::Storage::volume_size_info($cfg, "$storagename:$vmdisk")) {
            $count++;
            warn "Test1 a failed";
        }
    };
    if ($@) {
        $count++;
        warn "Test1 a : $@";
    }

    eval {
        if ($size != PVE::Storage::volume_size_info($cfg, "$storagename:$vmbase")) {
            $count++;
            warn "Test1 b failed";
        }

    };
    if ($@) {
        $count++;
        warn "Test1 b : $@";
    }

    eval {
        if ($size != PVE::Storage::volume_size_info($cfg, "$storagename:$vmbase\/$vmlinked")) {
            $count++;
            warn "Test1 c failed";
        }
    };
    if ($@) {
        $count++;
        warn "Test1 c : $@";
    }

    eval {
        if ($size != PVE::Storage::volume_size_info($cfg, "$storagename:$ctdisk")) {
            $count++;
            warn "Test1 d failed";
        }
    };
    if ($@) {
        $count++;
        warn "Test1 d : $@";
    }

    eval {
        if ($size != PVE::Storage::volume_size_info($cfg, "$storagename:$ctbase")) {
            $count++;
            warn "Test1 e failed";
        }
    };
    if ($@) {
        $count++;
        warn "Test1 e : $@";
    }

    eval {
        if ($size != PVE::Storage::volume_size_info($cfg, "$storagename:$vmbase\/$vmlinked")) {
            $count++;
            warn "Test1 f failed";
        }
    };
    if ($@) {
        $count++;
        warn "Test1 f : $@";
    }

};
$tests->{1} = $test1;

sub setup_zfs {
    #create VM zvol
    print "create zvol $vmdisk\n" if $verbose;
    run_command("zfs create -V${volsize}G $zpath\/$vmdisk");

    print "create zvol $vmbase\n" if $verbose;
    run_command("zfs create -V${volsize}G $zpath\/$vmbase");
    run_command("zfs snapshot $zpath\/$vmbase$basesnap");

    print "create linked clone $vmlinked\n" if $verbose;
    run_command("zfs clone $zpath\/$vmbase$basesnap $zpath\/$vmlinked");

    #create CT subvol
    print "create subvol $ctdisk\n" if $verbose;
    run_command("zfs create -o refquota=${volsize}G $zpath\/$ctdisk");

    print "create subvol $ctbase\n" if $verbose;
    run_command("zfs create -o refquota=${volsize}G $zpath\/$ctbase");
    run_command("zfs snapshot $zpath\/$ctbase$basesnap");

    print "create linked clone $ctlinked\n" if $verbose;
    run_command("zfs clone $zpath\/$ctbase$basesnap $zpath\/$ctlinked -o refquota=${volsize}G");

    my $vollist = [
        "$storagename:$vmdisk",
        "$storagename:$vmbase",
        "$storagename:$vmbase/$vmlinked",
        "$storagename:$ctdisk",
        "$storagename:$ctbase",
        "$storagename:$ctbase/$ctlinked",
    ];

    PVE::Storage::activate_volumes($cfg, $vollist);
}

sub cleanup_zfs {

    print "destroy $pool\/$subvol\n" if $verbose;
    eval { run_command("zfs destroy $zpath -r"); };
    if ($@) {
        print "cleanup failed: $@\nretrying once\n" if $verbose;
        eval { run_command("zfs destroy $zpath -r"); };
        if ($@) {
            clean_up_zpool();
            setup_zpool();
        }
    }
}

sub setup_zpool {

    unlink 'zpool.img';
    eval { run_command("truncate -s 8G zpool.img"); };
    if ($@) {
        clean_up_zpool();
    }
    my $pwd = cwd();
    eval { run_command("zpool create -m \/$mountpoint $subvol $pwd\/zpool.img"); };
    if ($@) {
        clean_up_zpool();
    }
}

sub clean_up_zpool {

    eval { run_command("zpool destroy -f $subvol"); };
    if ($@) {
        warn $@;
    }
    unlink 'zpool.img';
}

sub volume_is_base {
    my ($cfg, $volid) = @_;

    my (undef, undef, undef, undef, undef, $isBase, undef) =
        PVE::Storage::parse_volname($cfg, $volid);

    return $isBase;
}

if ($> != 0) { #EUID
    warn "not root, skipping zfs tests\n";
    exit 0;
}

eval { run_command("zpool status"); };
if ($@) {
    warn "zpool status failed, not running tests: $@\n";
    exit 0;
}

setup_zpool();

my $time = time;
print "Start tests for ZFSPoolPlugin\n";

$cfg = {
    'ids' => {
        $storagename => {
            'content' => {
                'images' => 1,
                'rootdir' => 1,
            },
            'pool' => $subvol,
            'mountpoint' => "\/$mountpoint",
            'type' => 'zfspool',
        },
    },
    'order' => { 'zfstank99' => 1 },
};

$zpath = $subvol;

for (my $i = $start_test; $i <= $end_test; $i++) {
    setup_zfs();

    eval { $tests->{$i}(); };
    if (my $err = $@) {
        warn $err;
        $count++;
    }
    cleanup_zfs();
}

clean_up_zpool();

$time = time - $time;

print "Stop tests for ZFSPoolPlugin\n";
print "$count tests failed\n";
print "Time: ${time}s\n";

exit -1 if $count > 0;<|MERGE_RESOLUTION|>--- conflicted
+++ resolved
@@ -2386,17 +2386,10 @@
     }
 
     eval {
-<<<<<<< HEAD
 	if (!PVE::Storage::volume_has_feature($cfg, 'clone', "$storagename:$vmdisk", 'test', 0)) {
 	    $count++;
 	    warn "Test3 g1 failed";
 	}
-=======
-        if (PVE::Storage::volume_has_feature($cfg, 'clone', "$storagename:$vmdisk", 'test', 0)) {
-            $count++;
-            warn "Test3 g1 failed";
-        }
->>>>>>> e1cfdc8a
     };
     if ($@) {
         $count++;
@@ -2404,17 +2397,10 @@
     }
 
     eval {
-<<<<<<< HEAD
 	if (!PVE::Storage::volume_has_feature($cfg, 'clone', "$storagename:$vmbase", 'test', 0)) {
 	    $count++;
 	    warn "Test3 h1 failed";
 	}
-=======
-        if (PVE::Storage::volume_has_feature($cfg, 'clone', "$storagename:$vmbase", 'test', 0)) {
-            $count++;
-            warn "Test3 h1 failed";
-        }
->>>>>>> e1cfdc8a
     };
     if ($@) {
         $count++;
@@ -2422,23 +2408,10 @@
     }
 
     eval {
-<<<<<<< HEAD
 	if (!PVE::Storage::volume_has_feature($cfg, 'clone', "$storagename:$vmbase\/$vmlinked", 'test', 0)) {
 	    $count++;
 	    warn "Test3 h1 failed";
 	}
-=======
-        if (PVE::Storage::volume_has_feature(
-            $cfg,
-            'clone',
-            "$storagename:$vmbase\/$vmlinked",
-            'test',
-            0,
-        )) {
-            $count++;
-            warn "Test3 h1 failed";
-        }
->>>>>>> e1cfdc8a
     };
     if ($@) {
         $count++;
@@ -2446,17 +2419,10 @@
     }
 
     eval {
-<<<<<<< HEAD
 	if (!PVE::Storage::volume_has_feature($cfg, 'clone', "$storagename:$ctdisk", 'test', 0)) {
 	    $count++;
 	    warn "Test3 i1 failed";
 	}
-=======
-        if (PVE::Storage::volume_has_feature($cfg, 'clone', "$storagename:$ctdisk", 'test', 0)) {
-            $count++;
-            warn "Test3 i1 failed";
-        }
->>>>>>> e1cfdc8a
     };
     if ($@) {
         $count++;
@@ -2464,17 +2430,10 @@
     }
 
     eval {
-<<<<<<< HEAD
 	if (!PVE::Storage::volume_has_feature($cfg, 'clone', "$storagename:$ctbase", 'test', 0)) {
 	    $count++;
 	    warn "Test3 j1 failed";
 	}
-=======
-        if (PVE::Storage::volume_has_feature($cfg, 'clone', "$storagename:$ctbase", 'test', 0)) {
-            $count++;
-            warn "Test3 j1 failed";
-        }
->>>>>>> e1cfdc8a
     };
     if ($@) {
         $count++;
@@ -2482,23 +2441,10 @@
     }
 
     eval {
-<<<<<<< HEAD
 	if (!PVE::Storage::volume_has_feature($cfg, 'clone', "$storagename:$ctbase\/$ctlinked", 'test', 0)) {
 	    $count++;
 	    warn "Test3 k1 failed";
 	}
-=======
-        if (PVE::Storage::volume_has_feature(
-            $cfg,
-            'clone',
-            "$storagename:$ctbase\/$ctlinked",
-            'test',
-            0,
-        )) {
-            $count++;
-            warn "Test3 k1 failed";
-        }
->>>>>>> e1cfdc8a
     };
     if ($@) {
         $count++;
